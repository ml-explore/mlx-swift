// Copyright © 2024 Apple Inc.

import Foundation
import XCTest

@testable import MLX

class OpsTests: XCTestCase {

    override class func setUp() {
        setDefaultDevice()
    }

    func testAsStridedReshape() {
        // just changing the shape and using the default strides is the same as reshape
        let a = MLXArray(0 ..< 12, [4, 3])

        // this uses [4, 1] as the strides
        let b = asStrided(a, [3, 4])
        assertEqual(b, a.reshaped([3, 4]))

        let c = asStrided(a, [3, 4], strides: [4, 1])
        assertEqual(b, c)
    }

    func testAsStridedTranspose() {
        // strides in the reverse order is a transpose
        let a = MLXArray(0 ..< 12, [4, 3])

        let b = asStrided(a, [3, 4], strides: [1, 3])
        assertEqual(b, a.transposed())
    }

    func testAsStridedOffset() {
        let a = MLXArray(0 ..< 16, [4, 4])

        let b = asStrided(a, [3, 4], offset: 1)
        assertEqual(b, MLXArray(1 ..< 13, [3, 4]))
    }

    func testAsStridedReverse() {
        let a = MLXArray(0 ..< 16, [4, 4])
        let expected = MLXArray((0 ..< 16).reversed(), [4, 4])

        let b = asStrided(a, [4, 4], strides: [-4, -1], offset: 15)
        assertEqual(b, expected)
    }

<<<<<<< HEAD
    func testTensordot() {
        let a = MLXArray(0 ..< 60, [3, 4, 5]).asType(.float32)
        let b = MLXArray(0 ..< 24, [4, 3, 2]).asType(.float32)
        let c = tensordot(a, b, axes: ([1, 0], [0, 1]))

        let expected = MLXArray(
            converting: [
                4400.0, 4730.0,
                4532.0, 4874.0,
                4664.0, 5018.0,
                4796.0, 5162.0,
                4928.0, 5306.0,
            ], [5, 2])
        assertEqual(c, expected)

=======
    func testConvertScalarInt() {
        let a = MLXArray(0 ..< 10)
        let b = a .< (a + 1)
        let c = b * 25
        XCTAssertEqual(b.dtype, .bool)
        XCTAssertEqual(c.dtype, .int32)
    }

    func testConvertScalarFloat16() {
        let a = MLXArray(0 ..< 10)
        let b = a .< (a + 1)
        let c = b * Float16(2.5)
        XCTAssertEqual(b.dtype, .bool)
        XCTAssertEqual(c.dtype, .float16)
    }

    func testConvertScalarFloat() {
        let a = MLXArray(0 ..< 10)
        let b = a .< (a + 1)
        let c = b * Float(2.5)
        XCTAssertEqual(b.dtype, .bool)
        XCTAssertEqual(c.dtype, .float32)
    }

    func testConvertScalarDouble() {
        let a = MLXArray(0 ..< 10)
        let b = a .< (a + 1)
        let c = b * 2.5
        XCTAssertEqual(b.dtype, .bool)
        XCTAssertEqual(c.dtype, .float32)
>>>>>>> 86ad75ab
    }

}<|MERGE_RESOLUTION|>--- conflicted
+++ resolved
@@ -46,7 +46,6 @@
         assertEqual(b, expected)
     }
 
-<<<<<<< HEAD
     func testTensordot() {
         let a = MLXArray(0 ..< 60, [3, 4, 5]).asType(.float32)
         let b = MLXArray(0 ..< 24, [4, 3, 2]).asType(.float32)
@@ -62,7 +61,6 @@
             ], [5, 2])
         assertEqual(c, expected)
 
-=======
     func testConvertScalarInt() {
         let a = MLXArray(0 ..< 10)
         let b = a .< (a + 1)
@@ -93,7 +91,6 @@
         let c = b * 2.5
         XCTAssertEqual(b.dtype, .bool)
         XCTAssertEqual(c.dtype, .float32)
->>>>>>> 86ad75ab
     }
 
 }