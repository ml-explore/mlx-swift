// Copyright © 2024 Apple Inc.

import Cmlx
import Foundation
import Metal

/// Properties to control the the GPU memory allocation and buffer reuse.
///
/// ``activeMemory`` + ``cacheMemory`` is the total memory allocated by MLX.
/// ``activeMemory`` is in currently active ``MLXArray`` and ``cacheMemory``
/// is recently used memory that can be recycled.
///
/// Control the size of ``cacheMemory`` via ``GPU/set(cacheLimit:)``
/// and the overall memory limit with ``GPU/set(memoryLimit:relaxed:)``.
///
/// Examine memory use over time with ``snapshot()`` and ``Snapshot``.
///
/// ### See Also
/// - <doc:running-on-ios>
/// - ``set(cacheLimit:)``
/// - ``set(memoryLimit:relaxed:)``
/// - ``snapshot()``
public enum GPU {

    static let queue = DispatchQueue(label: "GPUEnum")

    // note: these are guarded by the queue above
    #if swift(>=5.10)
        nonisolated(unsafe) static var _cacheLimit: Int?
        nonisolated(unsafe) static var _memoryLimit: Int?
    #else
        static var _cacheLimit: Int?
        static var _memoryLimit: Int?
    #endif

    /// Snapshot of memory stats.
    ///
    /// ``activeMemory`` + ``cacheMemory`` is the total memory allocated by MLX.
    /// ``activeMemory`` is in currently active ``MLXArray`` and ``cacheMemory``
    /// is recently used memory that can be recycled.
    ///
    /// Control the size of ``cacheMemory`` via ``GPU/set(cacheLimit:)``
    /// and the overall memory limit with ``GPU/set(memoryLimit:relaxed:)``.
    ///
    /// This might be used to eamine memory use over a run or sample it during a run:
    ///
    /// ```swift
    /// // load model & weights
    /// ...
    ///
    /// let startMemory = GPU.snapshot()
    ///
    /// // work
    /// ...
    ///
    /// let endMemory = GPU.snapshot()
    ///
    /// // what stats are interesting to you?
    ///
    /// print("=======")
    /// print("Memory size: \(GPU.memoryLimit / 1024)K")
    /// print("Cache size:  \(GPU.cacheLimit / 1024)K")
    ///
    /// print("")
    /// print("=======")
    /// print("Starting memory")
    /// print(startMemory.description)
    ///
    /// print("")
    /// print("=======")
    /// print("Ending memory")
    /// print(endMemory.description)
    ///
    /// print("")
    /// print("=======")
    /// print("Growth")
    /// print(startMemory.delta(endMemory).description)
    /// ```
    ///
    /// ### See Also
    /// - ``snapshot()``
    /// - <doc:running-on-ios>
    public struct Snapshot: CustomStringConvertible, Codable, Sendable {

        /// See ``GPU/activeMemory``.
        public var activeMemory: Int

        /// See ``GPU/cacheMemory``.
        public var cacheMemory: Int

        /// See ``GPU/peakMemory``.
        public var peakMemory: Int

        /// Compute the difference between two snapshots:
        ///
        /// ```swift
        /// let startMemory = GPU.snapshot()
        /// ...
        /// let endMemory = GPU.snapshot()
        /// print(startMemory.delta(endMemory))
        /// ```
        public func delta(_ other: Snapshot) -> Snapshot {
            .init(
                activeMemory: other.activeMemory - activeMemory,
                cacheMemory: other.cacheMemory - cacheMemory,
                peakMemory: other.peakMemory - peakMemory)
        }

        public var description: String {
            func scale(_ value: Int, width: Int = 12) -> String {
                let v: String
                if value > 1024 * 1024 * 10 {
                    v = "\(value / (1024 * 1024))M"
                } else {
                    v = "\(value / 1024)K"
                }
                let pad = String(repeating: " ", count: max(0, width - v.count))
                return v + pad
            }

            return """
                Peak:   \(scale(peakMemory)) (\(peakMemory))
                Active: \(scale(activeMemory)) (\(activeMemory))
                Cache:  \(scale(cacheMemory)) (\(cacheMemory))
                """
        }
    }

    /// Get the actively used memory in bytes.
    ///
    /// Note, this will not always match memory use reported by the system because
    /// it does not include cached memory buffers.
    public static var activeMemory: Int {
        var result: size_t = 0
        mlx_get_active_memory(&result)
        return result
    }

    /// Get the cache size in bytes.
    ///
    /// The cache includes memory not currently used that has not been returned
    /// to the system allocator.
    public static var cacheMemory: Int {
        var result: size_t = 0
        mlx_get_cache_memory(&result)
        return result
    }

    /// Get the peak amount of active memory in bytes.
    ///
    /// The maximum memory used is recorded from the beginning of the program
    /// execution.
    public static var peakMemory: Int {
        var result: size_t = 0
        mlx_get_peak_memory(&result)
        return result
    }

    /// Return a snapshot of memory stats -- see ``Snapshot`` for more details.
    ///
    /// Get the current memory use.  This can be used to measure before/after and current memory use:
    ///
    /// ```swift
    /// let currentMemory = GPU.snapshot()
    /// print(currentMemory)
    /// ```
    public static func snapshot() -> Snapshot {
        Snapshot(activeMemory: activeMemory, cacheMemory: cacheMemory, peakMemory: peakMemory)
    }

    /// Get the free cache limit.
    ///
    /// If using more than the given limit, free memory will be reclaimed
    /// from the cache on the next allocation.
    /// The cache limit defaults to the memory limit.
    ///
    /// ### See Also
    /// - ``set(cacheLimit:)``
    public static var cacheLimit: Int {
        queue.sync {
            if let cacheLimit = _cacheLimit {
                return cacheLimit
            }

            // set it to a reasonable value in order to read it, then set it back
            // to current
            var current: size_t = 0
<<<<<<< HEAD
            mlx_set_cache_limit(&current, cacheMemory)
            mlx_set_cache_limit(&current, current)
=======
            var discard: size_t = 0
            mlx_metal_set_cache_limit(&current, cacheMemory)
            mlx_metal_set_cache_limit(&discard, current)
>>>>>>> 2cd2eaf8
            _cacheLimit = current
            return current
        }
    }

    /// Set the free cache limit.
    ///
    /// If using more than the given limit, free memory will be reclaimed
    /// from the cache on the next allocation. To disable the cache,
    /// set the limit to 0.
    ///
    /// The cache limit defaults to the memory limit.
    ///
    /// Returns the previous cache limit.
    public static func set(cacheLimit: Int) {
        queue.sync {
            _cacheLimit = cacheLimit
            var current: size_t = 0
            mlx_set_cache_limit(&current, cacheLimit)
        }
    }

    /// Get the memory limit.
    ///
    /// Calls to malloc will wait on scheduled tasks if the limit is exceeded. The
    /// memory limit defaults to 1.5 times the maximum recommended working set
    /// size reported by the device.
    ///
    /// ### See Also
    /// - ``set(memoryLimit:relaxed:)``
    public static var memoryLimit: Int {
        queue.sync {
            var current: size_t = 0
<<<<<<< HEAD
            mlx_get_memory_limit(&current)
            return Int(current)
=======
            var discard: size_t = 0
            mlx_metal_set_memory_limit(&current, activeMemory, _relaxedMemoryLimit)
            mlx_metal_set_memory_limit(&discard, current, _relaxedMemoryLimit)
            _memoryLimit = current
            return current
>>>>>>> 2cd2eaf8
        }
    }

    /// Set the memory limit.
    ///
    /// Calls to malloc will wait on scheduled tasks if the limit is exceeded.  If
    /// there are no more scheduled tasks an error will be raised if `relaxed`
    /// is false or memory will be allocated (including the potential for
    /// swap) if `relaxed` is true.
    ///
    /// The memory limit defaults to 1.5 times the maximum recommended working set
    /// size reported by the device ([recommendedMaxWorkingSetSize](https://developer.apple.com/documentation/metal/mtldevice/recommendedmaxworkingsetsize))
    public static func set(memoryLimit: Int, relaxed: Bool = true) {
        queue.sync {
            _memoryLimit = memoryLimit
            var current: size_t = 0
            mlx_set_memory_limit(&current, memoryLimit)
        }
    }

    /// Cause all cached metal buffers to be deallocated.
    public static func clearCache() {
        mlx_clear_cache()
    }

    /// Start capturing a metal trace into the given file.
    ///
    /// > There are several requirements for this to be used.
    ///
    /// - `mlx` must be built with `MLX_METAL_DEBUG`
    ///   - in Package.swift add `.define("MLX_METAL_DEBUG"),` to `Cmlx` `cxxSettings`
    /// - when running set the `MTL_CAPTURE_ENABLED=1` environment variable
    /// - make sure the file at the given path does not already exist
    ///
    /// See [the documentation](https://ml-explore.github.io/mlx/build/html/dev/metal_debugger.html)
    /// for more information.
    public static func startCapture(url: URL) {
        mlx_metal_start_capture(url.path().cString(using: .utf8))
    }

    /// Stop the metal capture.
    ///
    /// See ``startCapture(url:)``.
    public static func stopCapture(url: URL) {
        mlx_metal_stop_capture()
    }

    /// Reset the peak memory to zero.
    ///
    /// See ``Snapshot/peakMemory``.
    public static func resetPeakMemory() {
        mlx_reset_peak_memory()
    }

    public struct DeviceInfo: Sendable {
        public let architecture: String
        public let maxBufferSize: Int
        public let maxRecommendedWorkingSetSize: UInt64
        public let memorySize: Int
    }

    /// Get information about the GPU device and system settings
    public static func deviceInfo() -> DeviceInfo {
        var mib = [CTL_HW, HW_MEMSIZE]
        var memSize: size_t = 0
        var length: size_t = MemoryLayout.size(ofValue: memSize)
        sysctl(&mib, 2, &memSize, &length, nil, 0)

        if let device = MTLCreateSystemDefaultDevice() {
            let architecture: String
            if #available(macOS 14.0, iOS 17.0, *) {
                architecture = device.architecture.name
            } else {
                architecture = device.name
            }

            return DeviceInfo(
                architecture: architecture, maxBufferSize: device.maxBufferLength,
                maxRecommendedWorkingSetSize: device.recommendedMaxWorkingSetSize,
                memorySize: memSize)
        } else {
            return DeviceInfo(
                architecture: "Unknown", maxBufferSize: 0, maxRecommendedWorkingSetSize: 0,
                memorySize: memSize)
        }
    }
}<|MERGE_RESOLUTION|>--- conflicted
+++ resolved
@@ -185,15 +185,11 @@
             // set it to a reasonable value in order to read it, then set it back
             // to current
             var current: size_t = 0
-<<<<<<< HEAD
+            var discard: size_t = 0
             mlx_set_cache_limit(&current, cacheMemory)
-            mlx_set_cache_limit(&current, current)
-=======
-            var discard: size_t = 0
-            mlx_metal_set_cache_limit(&current, cacheMemory)
-            mlx_metal_set_cache_limit(&discard, current)
->>>>>>> 2cd2eaf8
-            _cacheLimit = current
+            mlx_set_cache_limit(&discard, current)
+
+          _cacheLimit = current
             return current
         }
     }
@@ -226,16 +222,8 @@
     public static var memoryLimit: Int {
         queue.sync {
             var current: size_t = 0
-<<<<<<< HEAD
             mlx_get_memory_limit(&current)
             return Int(current)
-=======
-            var discard: size_t = 0
-            mlx_metal_set_memory_limit(&current, activeMemory, _relaxedMemoryLimit)
-            mlx_metal_set_memory_limit(&discard, current, _relaxedMemoryLimit)
-            _memoryLimit = current
-            return current
->>>>>>> 2cd2eaf8
         }
     }
 
