--- conflicted
+++ resolved
@@ -1055,11 +1055,7 @@
         (module: Module, key: String, item: ModuleItem) in
         switch item {
         case .array, .dictionary, .value(.parameters), .value(.module):
-<<<<<<< HEAD
-            !key.hasPrefix("_") && !module.noGrad().contains(key)
-=======
-            parameterIsValid(key) && !module.noGrad.contains(key)
->>>>>>> 118e4480
+            parameterIsValid(key) && !module.noGrad().contains(key)
         default: false
         }
     }
